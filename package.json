{
  "name": "vscode-ruby-test-adapter",
  "displayName": "Ruby Test Explorer",
  "description": "Run your Ruby tests in the Sidebar of Visual Studio Code",
  "icon": "img/ruby-test-explorer.png",
  "author": "Connor Shea <connor.james.shea@gmail.com>",
  "publisher": "connorshea",
<<<<<<< HEAD
  "version": "0.10.0",
=======
  "version": "0.9.1",
>>>>>>> bcd9fa97
  "license": "MIT",
  "homepage": "https://github.com/connorshea/vscode-ruby-test-adapter",
  "repository": {
    "type": "git",
    "url": "https://github.com/connorshea/vscode-ruby-test-adapter.git"
  },
  "bugs": {
    "url": "https://github.com/connorshea/vscode-ruby-test-adapter/issues"
  },
  "categories": [
    "Other"
  ],
  "keywords": [
    "test",
    "testing",
    "rspec",
    "minitest",
    "mini_test",
    "ruby",
    "test explorer",
    "test adapter"
  ],
  "type": "commonjs",
  "main": "out/src/main.js",
  "scripts": {
    "clean": "rimraf out *.vsix",
    "build": "tsc",
    "watch": "tsc -w",
    "rebuild": "npm run clean && npm run build",
    "package": "vsce package",
    "publish": "vsce publish",
    "pretest": "npm run rebuild && npm run package",
    "test": "node ./out/test/runFrameworkTests.js",
    "test:minitest": "npm run test minitest",
    "test:rspec": "npm run test rspec",
    "test:unit": "npm run test unitTests"
  },
  "dependencies": {
    "@vscode-logging/logger": "^1.2.3",
    "split2": "^4.1.0",
<<<<<<< HEAD
    "ts-mutex": "^1.0.0",
    "tslib": "^2.3.1"
  },
  "devDependencies": {
    "@types/chai": "^4.3.0",
    "@types/glob": "^7.2.0",
    "@types/mocha": "^9.1.0",
    "@types/split2": "^3.2.1",
    "@types/vscode": "^1.64.0",
    "@vscode/test-electron": "^2.1.2",
    "chai": "^4.3.6",
    "glob": "^7.2.0",
    "mocha": "^9.2.0",
    "rimraf": "^3.0.2",
    "ts-mockito": "^2.6.1",
    "typescript": "^4.5.5",
    "vsce": "^2.6.7"
  },
  "engines": {
    "vscode": "^1.64.0"
=======
    "tslib": "^2.4.0",
    "vscode-test-adapter-api": "^1.9.0",
    "vscode-test-adapter-util": "^0.7.1"
  },
  "devDependencies": {
    "@types/glob": "^7.2.0",
    "@types/mocha": "^9.1.0",
    "@types/split2": "^3.2.1",
    "@types/vscode": "^1.69.0",
    "glob": "^8.0.3",
    "mocha": "^9.1.3",
    "rimraf": "^3.0.0",
    "typescript": "^4.7.4",
    "vsce": "^2.10.0",
    "vscode-test": "^1.6.1"
  },
  "engines": {
    "vscode": "^1.69.0"
>>>>>>> bcd9fa97
  },
  "extensionDependencies": [],
  "activationEvents": [
    "onLanguage:ruby",
    "onLanguage:erb",
    "workspaceContains:**/Rakefile",
    "workspaceContains:**/Gemfile",
    "workspaceContains:**/*.rb",
    "onCommand:commandId"
  ],
  "contributes": {
    "configuration": {
      "type": "object",
      "title": "Ruby Test Explorer configuration",
      "properties": {
        "rubyTestExplorer.logpanel": {
          "description": "Write diagnotic logs to an output panel.",
          "type": "boolean",
          "scope": "resource"
        },
        "rubyTestExplorer.logfile": {
          "description": "Write diagnostic logs to the given file.",
          "type": "string",
          "scope": "resource"
        },
        "rubyTestExplorer.testFramework": {
          "description": "Test framework to use by default, for example rspec or minitest.",
          "type": "string",
          "default": "auto",
          "enum": [
            "none",
            "auto",
            "rspec",
            "minitest"
          ],
          "enumDescriptions": [
            "Disable Ruby Test Runner.",
            "Automatically detect test framework for a given workspace using Bundler.",
            "Use RSpec test framework.",
            "Use Minitest test framework."
          ],
          "scope": "resource"
        },
        "rubyTestExplorer.rspecCommand": {
          "markdownDescription": "Define the command to run Rspec tests with, for example `bundle exec rspec`, `spring rspec`, or `rspec`.",
          "default": "bundle exec rspec",
          "type": "string",
          "scope": "resource"
        },
        "rubyTestExplorer.rspecDirectory": {
          "markdownDescription": "The location of your RSpec directory relative to the root of the workspace.",
          "default": "./spec/",
          "type": "string",
          "scope": "resource"
        },
        "rubyTestExplorer.minitestCommand": {
          "markdownDescription": "Define how to run Minitest with Rake, for example `./bin/rake`, `bundle exec rake` or `rake`.",
          "default": "bundle exec rake",
          "type": "string",
          "scope": "resource"
        },
        "rubyTestExplorer.minitestDirectory": {
          "markdownDescription": "The location of your test directory relative to the root of the workspace.",
          "default": "./test/",
          "type": "string",
          "scope": "resource"
        },
        "rubyTestExplorer.filePattern": {
          "markdownDescription": "The naming pattern for your tests.",
          "default": [
            "*_test.rb",
            "test_*.rb",
            "*_spec.rb"
          ],
          "type": "array",
          "items": {
            "type": "string"
          },
          "scope": "resource"
        },
        "rubyTestExplorer.debuggerHost": {
          "markdownDescription": "The host to connect the debugger to.",
          "default": "127.0.0.1",
          "type": "string",
          "scope": "resource"
        },
        "rubyTestExplorer.debuggerPort": {
          "markdownDescription": "The port to connect the debugger to.",
          "default": "1234",
          "type": "string",
          "scope": "resource"
        },
        "rubyTestExplorer.debugCommand": {
          "markdownDescription": "Define how to run rdebug-ide, for example `rdebug-ide` or `bundle exec rdebug-ide`.",
          "default": "rdebug-ide",
          "type": "string",
          "scope": "resource"
        }
      }
    }
  },
  "capabilities": {
    "untrustedWorkspaces": {
      "supported": false,
      "description": "This extension runs code from tests and therefore can't be assumed to be safe to use in an untrusted workspace."
    },
    "virtualWorkspaces": false
  }
}<|MERGE_RESOLUTION|>--- conflicted
+++ resolved
@@ -5,11 +5,7 @@
   "icon": "img/ruby-test-explorer.png",
   "author": "Connor Shea <connor.james.shea@gmail.com>",
   "publisher": "connorshea",
-<<<<<<< HEAD
   "version": "0.10.0",
-=======
-  "version": "0.9.1",
->>>>>>> bcd9fa97
   "license": "MIT",
   "homepage": "https://github.com/connorshea/vscode-ruby-test-adapter",
   "repository": {
@@ -50,47 +46,26 @@
   "dependencies": {
     "@vscode-logging/logger": "^1.2.3",
     "split2": "^4.1.0",
-<<<<<<< HEAD
     "ts-mutex": "^1.0.0",
-    "tslib": "^2.3.1"
+    "tslib": "^2.4.0"
   },
   "devDependencies": {
     "@types/chai": "^4.3.0",
     "@types/glob": "^7.2.0",
     "@types/mocha": "^9.1.0",
     "@types/split2": "^3.2.1",
-    "@types/vscode": "^1.64.0",
+    "@types/vscode": "^1.69.0",
     "@vscode/test-electron": "^2.1.2",
     "chai": "^4.3.6",
-    "glob": "^7.2.0",
+    "glob": "^8.0.3",
     "mocha": "^9.2.0",
-    "rimraf": "^3.0.2",
+    "rimraf": "^3.0.0",
     "ts-mockito": "^2.6.1",
-    "typescript": "^4.5.5",
+    "typescript": "^4.7.4",
     "vsce": "^2.6.7"
   },
   "engines": {
-    "vscode": "^1.64.0"
-=======
-    "tslib": "^2.4.0",
-    "vscode-test-adapter-api": "^1.9.0",
-    "vscode-test-adapter-util": "^0.7.1"
-  },
-  "devDependencies": {
-    "@types/glob": "^7.2.0",
-    "@types/mocha": "^9.1.0",
-    "@types/split2": "^3.2.1",
-    "@types/vscode": "^1.69.0",
-    "glob": "^8.0.3",
-    "mocha": "^9.1.3",
-    "rimraf": "^3.0.0",
-    "typescript": "^4.7.4",
-    "vsce": "^2.10.0",
-    "vscode-test": "^1.6.1"
-  },
-  "engines": {
     "vscode": "^1.69.0"
->>>>>>> bcd9fa97
   },
   "extensionDependencies": [],
   "activationEvents": [
