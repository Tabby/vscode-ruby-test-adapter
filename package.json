--- conflicted
+++ resolved
@@ -58,11 +58,7 @@
     "@vscode/test-electron": "^2.1.2",
     "chai": "^4.3.6",
     "glob": "^8.0.3",
-<<<<<<< HEAD
-    "mocha": "^9.2.0",
-=======
     "mocha": "^9.2.2",
->>>>>>> 7d1848a5
     "rimraf": "^3.0.0",
     "ts-mockito": "^2.6.1",
     "typescript": "^4.7.4",
